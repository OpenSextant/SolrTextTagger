/*
 This software was produced for the U. S. Government
 under Contract No. W15P7T-11-C-F600, and is
 subject to the Rights in Noncommercial Computer Software
 and Noncommercial Computer Software Documentation
 Clause 252.227-7014 (JUN 1995)

 Copyright 2013 The MITRE Corporation. All Rights Reserved.

 Licensed under the Apache License, Version 2.0 (the "License");
 you may not use this file except in compliance with the License.
 You may obtain a copy of the License at

     http://www.apache.org/licenses/LICENSE-2.0

 Unless required by applicable law or agreed to in writing, software
 distributed under the License is distributed on an "AS IS" BASIS,
 WITHOUT WARRANTIES OR CONDITIONS OF ANY KIND, either express or implied.
 See the License for the specific language governing permissions and
 limitations under the License.
 */

package org.opensextant.solrtexttagger;

import org.apache.lucene.analysis.Analyzer;
import org.apache.lucene.analysis.TokenStream;
import org.apache.lucene.analysis.tokenattributes.OffsetAttribute;
import org.apache.lucene.analysis.tokenattributes.PositionIncrementAttribute;
import org.apache.lucene.analysis.tokenattributes.PositionLengthAttribute;
import org.apache.lucene.analysis.tokenattributes.TermToBytesRefAttribute;
import org.apache.lucene.document.Document;
import org.apache.lucene.index.*;
import org.apache.lucene.store.InputStreamDataInput;
import org.apache.lucene.store.OutputStreamDataOutput;
import org.apache.lucene.util.Bits;
import org.apache.lucene.util.BytesRef;
import org.apache.lucene.util.IntsRef;
import org.apache.lucene.util.fst.*;
import org.slf4j.Logger;
import org.slf4j.LoggerFactory;

import java.io.*;
import java.util.ArrayList;
import java.util.Arrays;
import java.util.Collection;
import java.util.HashMap;
import java.util.HashSet;
import java.util.List;
import java.util.Set;

/**
 * Limitations:
 * No more than Integer.MAX_VALUE unique words
 *
 * @author David Smiley - dsmiley@mitre.org
 */
public class TaggerFstCorpus implements Serializable {

  private static final Logger log = LoggerFactory.getLogger(TaggerFstCorpus.class);

  private static final PositiveIntOutputs fstOutputs = PositiveIntOutputs.getSingleton(true);
  private static final int MAX_PHRASE_LEN = 10;

  // characters in value:
  private int minLen = 0;
  private int maxLen = 0;

  //a word to unique id mapping.  The id is actually limited to Integer, not Long
  private transient FST<Long> dict;//Input = a word   (COULD BE NULL!)
  private transient FST<Long> phrases;//Input = a sequence of integers (lookup in dict)
  private int[] docIdsHeap;
  private int[] docIdsLookup;

  private int totalDocIdRefs = -1;//== idsHeap.length
  private boolean partialMatches;
  private String indexedFieldName;
  private String storedFieldName;
  private long indexVersion;

  // *****************************************
  //        Build
  // *****************************************

  /**
   *
   * @param reader The IndexReader; doesn't matter which subclass it may be.
   * @param indexVersion
   *
   * @param reader The IndexReader; doesn't matter which subclass it may be.
   * @param docBits Optional; indicates which documents to use from the reader.
   * @param indexedFieldName An indexed field to load the term dict from.
   * @param storedFieldName A stored field with text to be analyzed by the
   *                        Analyzer from indexedFieldName
   * @param analyzer The analyzer of indexedFieldName
   * @param partialMatches Whether to add dictionary entries for all substring
   *                       combinations of the name phrases or just complete
   *                       phrases
   * @throws IOException
   */
  public TaggerFstCorpus(IndexReader reader, long indexVersion, Bits docBits,
                         String indexedFieldName, String storedFieldName,
                         Analyzer analyzer,
                         boolean partialMatches, int minLen, int maxLen)
      throws IOException {
    log.info("Building TaggerFstCorpus");
    this.indexVersion = indexVersion;
    this.indexedFieldName = indexedFieldName;
    this.storedFieldName = storedFieldName;
    this.partialMatches = partialMatches;
    this.maxLen = maxLen;
    this.minLen = minLen;

    //So this is slower but for this use-case it's totally fine
    AtomicReader atomicReader = SlowCompositeReaderWrapper.wrap(reader);

    buildDict(atomicReader, indexedFieldName);
    if (dict != null) {

      if (docBits == null)
        docBits = atomicReader.getLiveDocs();

      HashMap<IntsRef, IntsRef> workingSet = buildTempWorkingPhrases(atomicReader,
          docBits, analyzer, storedFieldName);
      assert totalDocIdRefs >= 0;

      IntsRef[] termIdsPhrases = buildSortedPhrasesAndIdTables(workingSet);//modifies workingSet too, FYI
      assert docIdsHeap != null && docIdsLookup != null;
      workingSet = null;//GC

      buildPhrasesFST(termIdsPhrases);
    }

    if (log.isTraceEnabled()) {
      printDebugInfo();
    }
  }

  private void buildDict(AtomicReader reader, String indexedFieldName) throws IOException {
    log.debug("Building word dict FST...");
    //shareOutputs=true so we can do reverse lookup (lookup by ord id)
    Builder<Long> builder = new Builder<Long>(FST.INPUT_TYPE.BYTE1, fstOutputs);

    Terms terms = reader.terms(indexedFieldName);//already sorted, of course
    if (terms != null) {
      TermsEnum termsEnum = terms.iterator(null);
      long dictId = 0;
      IntsRef scratchInts = new IntsRef();
      for (BytesRef termRef = termsEnum.next(); termRef != null; termRef = termsEnum.next()) {
        builder.add(Util.toIntsRef(termRef, scratchInts), dictId++);
      }
    }
    dict = builder.finish();//NOTE: returns null!  Bad API design -- LUCENE-4285
  }

  /**
   * Builds workingSet: a Map of phrases to internal docIds. The phrases are in
   * in the form of an array of integers to lookup in dict for the word.
   */
  private HashMap<IntsRef, IntsRef>
      buildTempWorkingPhrases(IndexReader reader, Bits docBits, Analyzer analyzer,
                              String storedFieldName) throws IOException {
    log.debug("Building temporary phrase working set...");
    //Maps dictIds (i.e. ordered list of ids of words comprising a phrase) to a
    //   set of Solr document ids (uniqueKey in schema)
    // Lucene 4.2.1 API Warning  dict.getArcWithOutputCount() returns long now; not int. 
    HashMap<IntsRef, IntsRef> workingSet = new HashMap<IntsRef, IntsRef>((int)dict.getArcWithOutputCount() * 2);
    Set<String> fieldNames = new HashSet<String>();
    fieldNames.add(storedFieldName);

    totalDocIdRefs = 0;

    //get indexed terms for each live docs
    for (int docId = 0; docId < reader.maxDoc(); docId++) {
      if (docBits != null && !docBits.get(docId))
        continue;
      final Document document = reader.document(docId, fieldNames);
      //use document.getFields(..) to support multivalued fields!
      IndexableField[] storedFields = document.getFields(storedFieldName);
      if (storedFields.length == 0) {
        //Issue #5: in multilingual setting there will be entities that do not have a
        //          labels for all languages. In this case the storedField will be
        //          null. However
        //TODO: To check if the parsed field is Stored one should check the Schema
        //      of the Index
        // throw new RuntimeException("docId "+docId+" field '"+ storedFieldName+"': missing stored value");
        //use a trace level logging instead
        log.trace("docId {} has no (stored) value for field '{}':", docId,storedFieldName);
        continue;
      }
      for (IndexableField storedField : storedFields) {
        String phraseStr = storedField.stringValue();

        if (phraseStr.length() < minLen || phraseStr.length() > maxLen){
          log.warn("Text: {} was completely eliminated by analyzer for tagging; Too long or too short. LEN={}", phraseStr, phraseStr.length());
          continue;          
        }
  
        //analyze stored value to array of terms (their Ids)
        boolean added = false;
        for(IntsRef phraseIdRef : analyze(analyzer, phraseStr)){
          if (phraseIdRef.length == 0) {
            continue;
          }
          if (partialMatches) {
            //shingle the phrase (aka n-gram but word level, not character)
            IntsRef shingleIdRef = null;//lazy init, and re-used too
            assert phraseIdRef.offset == 0;
            for (int offset = 0; offset < phraseIdRef.length; offset++) {
              for (int length = 1; offset + length <= phraseIdRef.length && length <= MAX_PHRASE_LEN; length++) {
                if (shingleIdRef == null) {
                  shingleIdRef = new IntsRef(phraseIdRef.ints, offset, length);
                } else {
                  shingleIdRef.offset = offset;
                  shingleIdRef.length = length;
                }
                if (addIdToWorkingSetValue(workingSet, shingleIdRef, docId)){
                  shingleIdRef = null;
                }
                added = true;
                totalDocIdRefs++;//since we added the docId
              }
            }
          } else {
            //add complete phrase
            addIdToWorkingSetValue(workingSet, phraseIdRef, docId);
            added = true;
            totalDocIdRefs++;//since we added the docId
          }
        }
<<<<<<< HEAD
        if(!added){ //warn if we have not added anything for a label
          log.warn("Text: {} was completely eliminated by analyzer for tagging", phraseStr);
        }
=======

        //TODO consider counting by stored-value (!= totalDocIdRefs when partialMatches==true)
>>>>>>> 2d31f523
        if (totalDocIdRefs % 100000 == 0){
          log.info("Total records reviewed COUNT={}",totalDocIdRefs);
        }
      }//for each stored value
    }//for each doc
    log.info("Reviewed all COUNT={} documents",totalDocIdRefs);
    //TODO: this write a warning if not a single stored field was found for the
    //      parsed storedFieldName - as this will most likely indicate a wrong
    //      schema configuration.
    //      This should be replace by an explicit check against the schema.
    if (totalDocIdRefs == 0 && reader.maxDoc() > 0) {
      log.warn("No stored valued for field '{}' in {} processed Documents. Please check "
          + "Solr Schema configuration and ensure that this field is stored!",
          storedFieldName, reader.maxDoc());
    }

    log.debug("Phrase working set has "+workingSet.size()+" entries, "+ totalDocIdRefs +" id references.");
    return workingSet;
  }

  /** returns whether added a new entry and thus can no longer use phraseIdRef */
  private boolean addIdToWorkingSetValue(HashMap<IntsRef, IntsRef> workingSet, IntsRef phraseIdRef, int docId) {
    IntsRef docIdsRef = workingSet.get(phraseIdRef);
    if (docIdsRef == null) {
      docIdsRef = new IntsRef(new int[]{docId}, 0, 1);
      workingSet.put(phraseIdRef, docIdsRef);
      return true;
    } else {
      assert docIdsRef.offset == 0;
      //note: could check if it doesn't already have this id, but unlikely and has no bad consequence
      docIdsRef.grow(docIdsRef.length + 1);//ensures the array has capacity
      docIdsRef.ints[docIdsRef.length++] = docId;
      return false;
    }
  }

  /**
   * Analyzes the text argument, converting each term into the corresponding id
   * and concatenating into the result, a list of ids.
   */
  private Collection<IntsRef> analyze(Analyzer analyzer, String text) throws IOException {
    Paths paths = new Paths(4);
    TokenStream ts = analyzer.tokenStream("", new StringReader(text));
    TermToBytesRefAttribute byteRefAtt = ts.addAttribute(TermToBytesRefAttribute.class);
    PositionIncrementAttribute posIncAtt = ts.addAttribute(PositionIncrementAttribute.class);
    PositionLengthAttribute posLenAtt = ts.addAttribute(PositionLengthAttribute.class);
    int cursor = -1; //to start at index 0
    ts.reset();
    //result.length = 0;
    while (ts.incrementToken()) {
      int posInc = posIncAtt.getPositionIncrement();
      if(posInc > 1){
        //TODO: maybe we do not need this
        throw new IllegalArgumentException("term: " + text + " analyzed to a "
            + "token with posinc " + posInc + " (posinc MUST BE 0 or 1)");
      }
      cursor = cursor + posInc;
      byteRefAtt.fillBytesRef();
      BytesRef termBr = byteRefAtt.getBytesRef();
      int length = termBr.length;
      if (length == 0) { //ignore term (NOTE: that 'empty' is not set)
        OffsetAttribute offset = ts.addAttribute(OffsetAttribute.class);
        log.warn("token [{}, {}] or term: {} analyzed to a zero-length token",
            new Object[]{offset.startOffset(),offset.endOffset(),text});
      } else { //process term
        int termId = lookupTermId(termBr);
        if (termId == -1) {
          //westei: changed this to a warning as I was getting this for terms with some
          //rare special characters e.g. '∀' (for all) and a letter looking
          //similar to the greek letter tau.
          //in any way it looked better to ignore such terms rather than failing
          //with an exception and having no FST at all.
          log.warn("Couldn't lookup term TEXT=" + text + " TERM="+termBr.utf8ToString());
          //throw new IllegalStateException("Couldn't lookup term TEXT=" + text + " TERM="+termBr.utf8ToString());
        } else {
          paths.addTerm(termId, cursor, posLenAtt.getPositionLength());
        }
      }
    }
    ts.end();
    ts.close();
    return paths.getIntRefs();
  }
  
  /** Takes workingSet and returns sorted phrases and build ext doc id tables. */
  private IntsRef[] buildSortedPhrasesAndIdTables(HashMap<IntsRef, IntsRef> workingSet) throws IOException {
    log.debug("Building doc ID lookup tables...");
    //basically we convert workingSet to an array of sorted keys, an output doc ids lookup
    // table (lookup into idsHeap), and a large array of ints to efficiently
    // store all doc id references, of where there are potentially more than one
    // per input key
    docIdsHeap = new int[totalDocIdRefs];
    docIdsLookup = new int[workingSet.size()+1];
    //add an extra element at the end to point beyond 1 spot beyond the heap;
    // this makes the lookup code simpler
    docIdsLookup[docIdsLookup.length-1] = docIdsHeap.length;
    IntsRef[] termIdsPhrases = workingSet.keySet().toArray(new IntsRef[workingSet.size()]);
    Arrays.sort(termIdsPhrases);
    int nextHeapOffset = 0;
    int maxPhraseLen = 0;
    int maxDocsLen = 0;
    for (int i = 0; i < termIdsPhrases.length; i++) {
      IntsRef termIdsPhrase = termIdsPhrases[i];
      docIdsLookup[i] = nextHeapOffset;
      IntsRef docIds = workingSet.remove(termIdsPhrase);//remove to GC

      if (termIdsPhrase.length > maxPhraseLen) {
        maxPhraseLen = termIdsPhrase.length;
        if (maxPhraseLen > 4  && log.isDebugEnabled())
          log.debug("Max phrase len: "+maxPhraseLen+": "+outputPhrase(dict,termIdsPhrase));
      }
      if (docIds.length > maxDocsLen) {
        maxDocsLen = docIds.length;
        if (maxDocsLen > 500 && log.isDebugEnabled())
          log.debug("Max Docs/phrase: "+maxDocsLen+" for phrase: "+outputPhrase(dict,termIdsPhrase)+
              " (1st doc id: "+docIds.ints[0]+")");
      }

      Arrays.sort(docIds.ints, docIds.offset, docIds.offset + docIds.length);
      System.arraycopy(docIds.ints, docIds.offset, docIdsHeap, nextHeapOffset, docIds.length);
      nextHeapOffset += docIds.length;
    }
    assert nextHeapOffset == docIdsHeap.length;
    return termIdsPhrases;
  }

  /** Takes sorted phrases, and builds an FST with ord output (saves to {@link #phrases}. */
  private void buildPhrasesFST(IntsRef[] termIdsPhrases) throws IOException {
    log.debug("Building phrases FST...");
    //build the FST from the workingSet
    Builder<Long> builder = new Builder<Long>(FST.INPUT_TYPE.BYTE4, fstOutputs);

    for (int i = 0; i < termIdsPhrases.length; i++) {
      IntsRef termIdsPhrase = termIdsPhrases[i];
      assert termIdsPhrase.length > 0;
      builder.add(termIdsPhrase, (long)i);
    }
    phrases = builder.finish();
  }

  // *****************************************
  //        Core Public Interface
  // *****************************************

  /**
   * The surrogate id for the word.
   * @param word
   * @return -1 if not found else >= 0
   */
  public int lookupTermId(BytesRef word) {
    if (dict == null)
      return -1;
    try {
      Long val = Util.get(dict,word);
      if (val == null)
        return -1;
      return val.intValue();
    } catch (IOException e) {
      throw new RuntimeException(e);//weird
    }
  }

  public FST<Long> getPhrases() {
    return phrases;
  }

  public IntsRef getDocIdsByPhraseId(long phraseId) {
    int offset = docIdsLookup[(int)phraseId];
    int nextOffset = docIdsLookup[(int)phraseId + 1];
    //FYI docIdsLookup is 1 greater than actual phrase ids so we don't have
    // to do an array bounds check here
    return new IntsRef(docIdsHeap,offset,nextOffset - offset);
  }

  public boolean getPartialMatches() {
    return partialMatches;
  }

  // ************** DIAGNOSTIC *************

  public void printDebugInfo() throws IOException {
    if (dict == null) {
      log.info("Empty FSTs");
      return;
    }
    writeFstAsDot(dict, "dict");
    if (dict.getArcWithOutputCount() <= 100) {
      PrintWriter out = new PrintWriter(new File("dict.txt"));
      try {
        out.println("term | termId");
        BytesRefFSTEnum<Long> iter = new BytesRefFSTEnum<Long>(dict);
        BytesRefFSTEnum.InputOutput<Long> entry;
        while((entry = iter.next()) != null) {
          out.print(entry.input.utf8ToString());
          out.print('|');
          out.println(entry.output);
        }
      } finally {
        out.close();
      }
    }
    writeFstAsDot(phrases, "phrases");
    if (phrases.getArcWithOutputCount() <= 20) {
      PrintWriter out = new PrintWriter(new File("phrases.txt"));
      try {
        out.println("phrase | docIds");
        IntsRefFSTEnum<Long> iter = new IntsRefFSTEnum<Long>(phrases);
        IntsRefFSTEnum.InputOutput<Long> entry;
        while((entry = iter.next()) != null) {
          IntsRef termIds = entry.input;
          String buf = termIdPhraseToString(termIds);
          out.print(buf);
          out.print('|');
          IntsRef docIds = getDocIdsByPhraseId(entry.output);
          for(int i = 0; i < docIds.length; i++) {
            out.print(' ');
            out.print(docIds.ints[docIds.offset+i]);
          }
          out.println();
        }
      } finally {
        out.close();
      }
    }
    log.info("Built FST " + dict.getArcWithOutputCount() + " terms (" + dict.sizeInBytes() / 1024 + "kb).");
    log.info("Built FST " + phrases.getArcWithOutputCount() + " phrases (" + phrases.sizeInBytes() / 1024 + "kb).");
    int idsBytes = (docIdsHeap.length + docIdsLookup.length) * 4;
    log.info("Hold heap of " + docIdsHeap.length + " docIds consuming " + (idsBytes / 1024) + "kb).");
  }

  private String termIdPhraseToString(IntsRef termIds) throws IOException {
    StringBuilder buf = new StringBuilder(termIds.length*10);
    for(int i = 0; i < termIds.length; i++) {
      int termId = termIds.ints[termIds.offset + i];
      String word = lookupWord(termId);
      if (buf.length() != 0)
        buf.append(' ');
      buf.append(word);
    }
    return buf.toString();
  }

  private String lookupWord(int termId) throws IOException {
    IntsRef wordIntsRef = Util.getByOutput(dict, termId);
    return Util.toBytesRef(wordIntsRef, new BytesRef(wordIntsRef.length)).utf8ToString();
  }

  @SuppressWarnings("unchecked")
  private void writeFstAsDot(FST fst, String fname) {
    if (fst == null || fst.getNodeCount() > 200)
      return;
    try {
      PrintWriter out = new PrintWriter(fname + ".gv");
      Util.toDot(fst, out, true, true);
      out.close();
    } catch (IOException e) {
      throw new RuntimeException(e);
    }
  }

  private static String outputPhrase(FST<Long> dict, IntsRef termIdsPhrase) throws IOException {
    StringBuilder buf = new StringBuilder(100);
    BytesRef scratch = new BytesRef();
    for (int i = 0; i < termIdsPhrase.length; i++) {
      int wordId = termIdsPhrase.ints[termIdsPhrase.offset + i];
      IntsRef wordInts = Util.getByOutput(dict, wordId);
      String word = Util.toBytesRef(wordInts,scratch).utf8ToString();
      buf.append(word);
      buf.append(' ');
    }
    return buf.toString();
  }

  // ************** SAVE & LOAD *************

  public void save(File file) throws IOException {
    log.info("Saving " + file);
    ObjectOutputStream outputStream = new ObjectOutputStream(new BufferedOutputStream(new FileOutputStream(file)));
    try {
      outputStream.writeObject(this);
    } finally {
      outputStream.close();
    }
  }

  public static TaggerFstCorpus load(File file) throws IOException {
    log.info("Loading "+file);
    ObjectInputStream inputStream = new ObjectInputStream(new BufferedInputStream(new FileInputStream(file)));
    try {
      return (TaggerFstCorpus) inputStream.readObject();
    } catch (ClassNotFoundException e) {
      throw new IOException(e.toString(),e);
    } finally {
      inputStream.close();
    }
  }

  /** required for Serializable */
  private void writeObject(ObjectOutputStream outputStream) throws IOException {
    outputStream.defaultWriteObject();
    OutputStreamDataOutput outputStreamDataOutput = new OutputStreamDataOutput(outputStream);
    if (dict != null) {
      dict.save(outputStreamDataOutput);
      phrases.save(outputStreamDataOutput);
    }
  }

  /** required for Serializable */
  private void readObject(ObjectInputStream inputStream) throws IOException, ClassNotFoundException {
    inputStream.defaultReadObject();
    InputStreamDataInput inputStreamDataInput = new InputStreamDataInput(inputStream);
    //TODO what if there is no dict/fst (they are empty?)
    dict = new FST<Long>(inputStreamDataInput, fstOutputs);
    phrases = new FST<Long>(inputStreamDataInput, fstOutputs);
  }

  public long getIndexVersion() {
    return indexVersion;
  }

  public boolean wasInitializedWith(long indexVersion, String indexedField, String storedField, boolean partialMatches, int minLen, int maxLen) {
    return this.indexVersion == indexVersion &&
        this.indexedFieldName.equals(indexedField) &&
        this.storedFieldName.equals(storedField) &&
        this.partialMatches == partialMatches &&
        this.minLen == minLen &&
        this.maxLen == maxLen;
  }

  public String getIndexedField() {
    return indexedFieldName;
  }

}<|MERGE_RESOLUTION|>--- conflicted
+++ resolved
@@ -40,12 +40,10 @@
 import org.slf4j.LoggerFactory;
 
 import java.io.*;
-import java.util.ArrayList;
 import java.util.Arrays;
 import java.util.Collection;
 import java.util.HashMap;
 import java.util.HashSet;
-import java.util.List;
 import java.util.Set;
 
 /**
@@ -190,14 +188,14 @@
       for (IndexableField storedField : storedFields) {
         String phraseStr = storedField.stringValue();
 
-        if (phraseStr.length() < minLen || phraseStr.length() > maxLen){
+        if (phraseStr.length() < minLen || phraseStr.length() > maxLen) {
           log.warn("Text: {} was completely eliminated by analyzer for tagging; Too long or too short. LEN={}", phraseStr, phraseStr.length());
           continue;          
         }
   
         //analyze stored value to array of terms (their Ids)
         boolean added = false;
-        for(IntsRef phraseIdRef : analyze(analyzer, phraseStr)){
+        for (IntsRef phraseIdRef : analyze(analyzer, phraseStr)) {
           if (phraseIdRef.length == 0) {
             continue;
           }
@@ -213,7 +211,7 @@
                   shingleIdRef.offset = offset;
                   shingleIdRef.length = length;
                 }
-                if (addIdToWorkingSetValue(workingSet, shingleIdRef, docId)){
+                if (addIdToWorkingSetValue(workingSet, shingleIdRef, docId)) {
                   shingleIdRef = null;
                 }
                 added = true;
@@ -227,15 +225,11 @@
             totalDocIdRefs++;//since we added the docId
           }
         }
-<<<<<<< HEAD
-        if(!added){ //warn if we have not added anything for a label
+        if (!added) { //warn if we have not added anything for a label
           log.warn("Text: {} was completely eliminated by analyzer for tagging", phraseStr);
         }
-=======
-
         //TODO consider counting by stored-value (!= totalDocIdRefs when partialMatches==true)
->>>>>>> 2d31f523
-        if (totalDocIdRefs % 100000 == 0){
+        if (totalDocIdRefs % 100000 == 0) {
           log.info("Total records reviewed COUNT={}",totalDocIdRefs);
         }
       }//for each stored value
