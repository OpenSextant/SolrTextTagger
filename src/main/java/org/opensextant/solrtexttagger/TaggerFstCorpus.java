/*
 This software was produced for the U. S. Government
 under Contract No. W15P7T-11-C-F600, and is
 subject to the Rights in Noncommercial Computer Software
 and Noncommercial Computer Software Documentation
 Clause 252.227-7014 (JUN 1995)

 Copyright 2013 The MITRE Corporation. All Rights Reserved.

 Licensed under the Apache License, Version 2.0 (the "License");
 you may not use this file except in compliance with the License.
 You may obtain a copy of the License at

     http://www.apache.org/licenses/LICENSE-2.0

 Unless required by applicable law or agreed to in writing, software
 distributed under the License is distributed on an "AS IS" BASIS,
 WITHOUT WARRANTIES OR CONDITIONS OF ANY KIND, either express or implied.
 See the License for the specific language governing permissions and
 limitations under the License.
 */

package org.opensextant.solrtexttagger;

import org.apache.lucene.analysis.Analyzer;
import org.apache.lucene.analysis.TokenStream;
import org.apache.lucene.analysis.tokenattributes.CharTermAttribute;
import org.apache.lucene.analysis.tokenattributes.OffsetAttribute;
import org.apache.lucene.analysis.tokenattributes.PositionIncrementAttribute;
import org.apache.lucene.analysis.tokenattributes.PositionLengthAttribute;
import org.apache.lucene.analysis.tokenattributes.TermToBytesRefAttribute;
import org.apache.lucene.document.Document;
import org.apache.lucene.index.*;
import org.apache.lucene.store.InputStreamDataInput;
import org.apache.lucene.store.OutputStreamDataOutput;
import org.apache.lucene.util.Bits;
import org.apache.lucene.util.BytesRef;
import org.apache.lucene.util.IntsRef;
import org.apache.lucene.util.fst.*;
import org.slf4j.Logger;
import org.slf4j.LoggerFactory;

import java.io.*;
import java.lang.reflect.InvocationTargetException;
import java.lang.reflect.Method;
import java.util.Arrays;
import java.util.HashMap;
import java.util.HashSet;
import java.util.Map;
import java.util.Set;

/**
 * Limitations:
 * No more than Integer.MAX_VALUE unique words
 *
 * @author David Smiley - dsmiley@mitre.org
 */
public class TaggerFstCorpus implements Serializable {

  private static final Logger log = LoggerFactory.getLogger(TaggerFstCorpus.class);

  private static final PositiveIntOutputs fstOutputs;
  //There was an API change in Solr 4.4: The 
  //  PositiveIntOutputs.getSingleton(boolean)
  //was removed in favour of a method with no argument.
  //The following static initializer uses reflection to keep support for
  //Solr 4.0 to 4.4+
  static {
    Method m;
    boolean solr44;
    try {
      m = PositiveIntOutputs.class.getMethod("getSingleton", boolean.class);
      solr44 = false;
    } catch (NoSuchMethodException e) {
      try {
        m = PositiveIntOutputs.class.getMethod("getSingleton");
      } catch (NoSuchMethodException e1) {
        throw new IllegalStateException("Unsupported Solr version", e1);
      }
      solr44 = true;
    }
    try {
      if(solr44){
        fstOutputs = PositiveIntOutputs.class.cast(m.invoke(null));
      } else {
        fstOutputs = PositiveIntOutputs.class.cast(m.invoke(null, true));
      }
    } catch (IllegalArgumentException e) {
        throw new IllegalStateException("Unsupported Solr version", e);
    } catch (IllegalAccessException e) {
        throw new IllegalStateException("Unsupported Solr version", e);
    } catch (InvocationTargetException e) {
        throw new IllegalStateException("Unsupported Solr version", e);
    }
  }
  
  private static final int MAX_PHRASE_LEN = 10;

  // characters in value:
  private int minLen = 0;
  private int maxLen = 0;

  //a word to unique id mapping.  The id is actually limited to Integer, not Long
  private transient FST<Long> dict;//Input = a word   (COULD BE NULL!)
  private transient FST<Long> phrases;//Input = a sequence of integers (lookup in dict)
  private int[] docIdsHeap;
  private int[] docIdsLookup;

  private int totalDocIdRefs = -1;//== idsHeap.length
  private boolean partialMatches;
  private String indexedFieldName;
  private String storedFieldName;
  private long indexVersion;

  // *****************************************
  //        Build
  // *****************************************

  /**
   *
   * @param reader The IndexReader; doesn't matter which subclass it may be.
   * @param indexVersion
   *
   * @param reader The IndexReader; doesn't matter which subclass it may be.
   * @param docBits Optional; indicates which documents to use from the reader.
   * @param indexedFieldName An indexed field to load the term dict from.
   * @param storedFieldName A stored field with text to be analyzed by the
   *                        Analyzer from indexedFieldName
   * @param analyzer The analyzer of indexedFieldName
   * @param partialMatches Whether to add dictionary entries for all substring
   *                       combinations of the name phrases or just complete
   *                       phrases
   * @throws IOException
   */
  public TaggerFstCorpus(IndexReader reader, long indexVersion, Bits docBits,
                         String indexedFieldName, String storedFieldName,
                         Analyzer analyzer,
                         boolean partialMatches, int minLen, int maxLen)
      throws IOException {
    log.info("Building TaggerFstCorpus");
    this.indexVersion = indexVersion;
    this.indexedFieldName = indexedFieldName;
    this.storedFieldName = storedFieldName;
    this.partialMatches = partialMatches;
    this.maxLen = maxLen;
    this.minLen = minLen;

    //So this is slower but for this use-case it's totally fine
    AtomicReader atomicReader = SlowCompositeReaderWrapper.wrap(reader);

    buildDict(atomicReader, indexedFieldName);
    if (dict != null) {

      if (docBits == null)
        docBits = atomicReader.getLiveDocs();

      HashMap<IntsRef, IntsRef> workingSet = buildTempWorkingPhrases(atomicReader,
          docBits, analyzer, storedFieldName);
      assert totalDocIdRefs >= 0;

      IntsRef[] termIdsPhrases = buildSortedPhrasesAndIdTables(workingSet);//modifies workingSet too, FYI
      assert docIdsHeap != null && docIdsLookup != null;
      workingSet = null;//GC

      buildPhrasesFST(termIdsPhrases);
    }

    if (log.isTraceEnabled()) {
      printDebugInfo();
    }
  }

  private void buildDict(AtomicReader reader, String indexedFieldName) throws IOException {
    log.debug("Building word dict FST...");
    //shareOutputs=true so we can do reverse lookup (lookup by ord id)
    Builder<Long> builder = new Builder<Long>(FST.INPUT_TYPE.BYTE1, fstOutputs);

    Terms terms = reader.terms(indexedFieldName);//already sorted, of course
    if (terms != null) {
      TermsEnum termsEnum = terms.iterator(null);
      long dictId = 0;
      IntsRef scratchInts = new IntsRef();
      for (BytesRef termRef = termsEnum.next(); termRef != null; termRef = termsEnum.next()) {
        builder.add(Util.toIntsRef(termRef, scratchInts), dictId++);
      }
    }
    dict = builder.finish();//NOTE: returns null!  Bad API design -- LUCENE-4285
  }

  /**
   * Builds workingSet: a Map of phrases to internal docIds. The phrases are in
   * in the form of an array of integers to lookup in dict for the word.
   */
  private HashMap<IntsRef, IntsRef>
      buildTempWorkingPhrases(IndexReader reader, Bits docBits, Analyzer analyzer,
                              String storedFieldName) throws IOException {
    log.debug("Building temporary phrase working set...");
    //Maps dictIds (i.e. ordered list of ids of words comprising a phrase) to a
    //   set of Solr document ids (uniqueKey in schema)
    // Lucene 4.2.1 API Warning  dict.getArcWithOutputCount() returns long now; not int. 
    HashMap<IntsRef, IntsRef> workingSet = new HashMap<IntsRef, IntsRef>((int)dict.getArcWithOutputCount() * 2);
    Set<String> fieldNames = new HashSet<String>();
    fieldNames.add(storedFieldName);

    totalDocIdRefs = 0;
    int totalValuesAnalyzed = 0;

    PhraseBuilder paths = new PhraseBuilder(4); //one instance reused for all analyzed labels
    //get indexed terms for each live docs
    for (int docId = 0; docId < reader.maxDoc(); docId++) {
      if (docBits != null && !docBits.get(docId))
        continue;
      final Document document = reader.document(docId, fieldNames);
      //use document.getFields(..) to support multivalued fields!
      IndexableField[] storedFields = document.getFields(storedFieldName);
      if (storedFields.length == 0) {
        //Issue #5: in multilingual setting there will be entities that do not have a
        //          labels for all languages. In this case the storedField will be
        //          null. However
        //TODO: To check if the parsed field is Stored one should check the Schema
        //      of the Index
        // throw new RuntimeException("docId "+docId+" field '"+ storedFieldName+"': missing stored value");
        //use a trace level logging instead
        log.trace("docId {} has no (stored) value for field '{}':", docId,storedFieldName);
        continue;
      }
      for (IndexableField storedField : storedFields) {
        String phraseStr = storedField.stringValue();

        if (phraseStr.length() < minLen || phraseStr.length() > maxLen) {
          log.warn("Text: {} was completely eliminated; too long or too short. LEN={}", phraseStr, phraseStr.length());
          continue;          
        }

        //analyze stored value to array of terms (their Ids)
        boolean added = false;
        final IntsRef[] phrasesIdRefs;
        try {
          phrasesIdRefs = analyze(analyzer, phraseStr, paths);
        } catch (UnsupportedTokenException e) {
          log.warn("Problematic text read from field '{}'",storedFieldName);
          throw e;
        }
        for (IntsRef phraseIdRef : phrasesIdRefs) {
          if (phraseIdRef.length == 0) {
            continue;
          }
          if (partialMatches) {
            //shingle the phrase (aka n-gram but word level, not character)
            IntsRef shingleIdRef = null;//lazy init, and re-used too
            assert phraseIdRef.offset == 0;
            for (int offset = 0; offset < phraseIdRef.length; offset++) {
              for (int length = 1; offset + length <= phraseIdRef.length && length <= MAX_PHRASE_LEN; length++) {
                if (shingleIdRef == null) {
                  shingleIdRef = new IntsRef(phraseIdRef.ints, offset, length);
                } else {
                  shingleIdRef.offset = offset;
                  shingleIdRef.length = length;
                }
                if (addIdToWorkingSetValue(workingSet, shingleIdRef, docId)) {
                  shingleIdRef = null;
                }
                added = true;
                totalDocIdRefs++;//since we added the docId
              }
            }
          } else {
            //add complete phrase
            addIdToWorkingSetValue(workingSet, phraseIdRef, docId);
            added = true;
            totalDocIdRefs++;//since we added the docId
          }
        }
        if (!added) { //warn if we have not added anything for a label
          log.warn("Text: {} was completely eliminated by analyzer for tagging", phraseStr);
        }
        if (totalValuesAnalyzed++ % 100000 == 0) {
          log.info("Total values analyzed COUNT={}", totalDocIdRefs);
        }
      }//for each stored value
    }//for each doc
    log.info("Reviewed all COUNT={} documents",totalDocIdRefs);
    //TODO: this write a warning if not a single stored field was found for the
    //      parsed storedFieldName - as this will most likely indicate a wrong
    //      schema configuration.
    //      This should be replace by an explicit check against the schema.
    if (totalDocIdRefs == 0 && reader.maxDoc() > 0) {
      log.warn("No stored valued for field '{}' in {} processed Documents. Please check "
          + "Solr Schema configuration and ensure that this field is stored!",
          storedFieldName, reader.maxDoc());
    }

    log.debug("Phrase working set has "+workingSet.size()+" entries, "+ totalDocIdRefs +" id references.");
    return workingSet;
  }

  /** returns whether added a new entry and thus can no longer use phraseIdRef */
  private boolean addIdToWorkingSetValue(HashMap<IntsRef, IntsRef> workingSet, IntsRef phraseIdRef, int docId) {
    IntsRef docIdsRef = workingSet.get(phraseIdRef);
    if (docIdsRef == null) {
      docIdsRef = new IntsRef(new int[]{docId}, 0, 1);
      workingSet.put(phraseIdRef, docIdsRef);
      return true;
    } else {
      assert docIdsRef.offset == 0;
      //note: could check if it doesn't already have this id, but unlikely and has no bad consequence
      docIdsRef.grow(docIdsRef.length + 1);//ensures the array has capacity
      docIdsRef.ints[docIdsRef.length++] = docId;
      return false;
    }
  }

  /**
   * Analyzes the text argument, converting each term into the corresponding id
   * and concatenating into the result, a list of ids.
   * @param analyzer the Lucene {@link Analyzer} used to process the text
   * @param text the text to analyze
   * @param pb the {@link PhraseBuilder} instance used to serialize the 
   * {@link TokenStream}. If not <code>null</code> the instance will be
   * {@link PhraseBuilder#reset() reset} otherwise a new Paths instance will be
   * created.
   * @return the phrases extracted from the TokenStream. Each phrase is
   * represented by an {@link IntsRef} where single words are represented by the
   * <code>int termId</code>.
   */
  private IntsRef[] analyze(Analyzer analyzer, String text, PhraseBuilder pb) throws IOException {
    if (pb == null) {
      pb = new PhraseBuilder(4);
    } else {
      pb.reset(); //reset the paths instance before usage
    }
    TokenStream ts = analyzer.tokenStream("", new StringReader(text));
    TermToBytesRefAttribute byteRefAtt = ts.addAttribute(TermToBytesRefAttribute.class);
    PositionIncrementAttribute posIncAtt = ts.addAttribute(PositionIncrementAttribute.class);
    PositionLengthAttribute posLenAtt = ts.addAttribute(PositionLengthAttribute.class);
    OffsetAttribute offsetAtt = ts.addAttribute(OffsetAttribute.class);
    //for trace level debugging the consumed Tokens and the generated Paths
    CharTermAttribute termAtt = null; //trace level debugging only
    Map<Integer, String> termIdMap = null; //trace level debugging only
    if (log.isTraceEnabled()) {
      termAtt = ts.addAttribute(CharTermAttribute.class);
      termIdMap = new HashMap<Integer, String>();
    }
    ts.reset();
    //result.length = 0;
    while (ts.incrementToken()) {
      int posInc = posIncAtt.getPositionIncrement();
<<<<<<< HEAD
// Deactivated as part of Solr 4.4 upgrade (see Issue-14 for details)
//      if(posInc > 1){
//        //TODO: maybe we do not need this
//        throw new IllegalArgumentException("term: " + text + " analyzed to a "
//            + "token with posinc " + posInc + " (posinc MUST BE 0 or 1)");
//      }
=======
      if (posInc > 1) {
        //TODO: maybe we do not need this
        throw new IllegalArgumentException("term: " + text + " analyzed to a "
            + "token with posinc " + posInc + " (posinc MUST BE 0 or 1)");
      }
>>>>>>> 11e35043
      byteRefAtt.fillBytesRef();
      BytesRef termBr = byteRefAtt.getBytesRef();
      int length = termBr.length;
      if (length == 0) { //ignore term (NOTE: that 'empty' is not set)
        OffsetAttribute offset = ts.addAttribute(OffsetAttribute.class);
        log.warn("token [{}, {}] or term: {} analyzed to a zero-length token",
            new Object[]{offset.startOffset(), offset.endOffset(), text});
      } else { //process term
        int termId = lookupTermId(termBr);
        if (log.isTraceEnabled()) {
          log.trace("Token: {}, posInc: {}, posLen: {}, offset: [{},{}], termId {}",
              new Object[]{termAtt, posInc, posLenAtt.getPositionLength(),
                  offsetAtt.startOffset(), offsetAtt.endOffset(), termId});
        }
        if (termId == -1) {
          //westei: changed this to a warning as I was getting this for terms with some
          //rare special characters e.g. '∀' (for all) and a letter looking
          //similar to the greek letter tau.
          //in any way it looked better to ignore such terms rather than failing
          //with an exception and having no FST at all.
          log.warn("Couldn't lookup term TEXT=" + text + " TERM=" + termBr.utf8ToString());
          //throw new IllegalStateException("Couldn't lookup term TEXT=" + text + " TERM="+termBr
          // .utf8ToString());
        } else {
          if (log.isTraceEnabled()) {
            termIdMap.put(termId, termAtt.toString());
          }
          try {
            pb.addTerm(termId, offsetAtt.startOffset(), offsetAtt.endOffset(),
                posInc, posLenAtt.getPositionLength());
          } catch (UnsupportedTokenException e) {
            //catch because here we can also print the text that failed to encode
            log.error("Problematic Token '{}'[offset:[{},{}], posInc: {}] of Text '{}' ",
                new Object[]{byteRefAtt, offsetAtt.startOffset(),
                    offsetAtt.endOffset(), posInc, text});
            throw e;
          }
        }
      }
    }
    ts.end();
    ts.close();
    IntsRef[] intsRefs = pb.getPhrases();
    if (log.isTraceEnabled()) {
      int n = 1;
      for (IntsRef ref : intsRefs) {
        StringBuilder sb = new StringBuilder();
        for (int i = ref.offset; i < ref.length; i++) {
          sb.append(termIdMap.get(ref.ints[i])).append(" ");
        }
        log.trace(" {}: {}", n++, sb);
      }
    }
    return intsRefs;
  }

  /** Takes workingSet and returns sorted phrases and build ext doc id tables. */
  private IntsRef[] buildSortedPhrasesAndIdTables(HashMap<IntsRef, IntsRef> workingSet) throws IOException {
    log.debug("Building doc ID lookup tables...");
    //basically we convert workingSet to an array of sorted keys, an output doc ids lookup
    // table (lookup into idsHeap), and a large array of ints to efficiently
    // store all doc id references, of where there are potentially more than one
    // per input key
    docIdsHeap = new int[totalDocIdRefs];
    docIdsLookup = new int[workingSet.size()+1];
    //add an extra element at the end to point beyond 1 spot beyond the heap;
    // this makes the lookup code simpler
    docIdsLookup[docIdsLookup.length-1] = docIdsHeap.length;
    IntsRef[] termIdsPhrases = workingSet.keySet().toArray(new IntsRef[workingSet.size()]);
    Arrays.sort(termIdsPhrases);
    int nextHeapOffset = 0;
    int maxPhraseLen = 0;
    int maxDocsLen = 0;
    for (int i = 0; i < termIdsPhrases.length; i++) {
      IntsRef termIdsPhrase = termIdsPhrases[i];
      docIdsLookup[i] = nextHeapOffset;
      IntsRef docIds = workingSet.remove(termIdsPhrase);//remove to GC

      if (termIdsPhrase.length > maxPhraseLen) {
        maxPhraseLen = termIdsPhrase.length;
        if (maxPhraseLen > 4  && log.isDebugEnabled())
          log.debug("Max phrase len: "+maxPhraseLen+": "+outputPhrase(dict,termIdsPhrase));
      }
      if (docIds.length > maxDocsLen) {
        maxDocsLen = docIds.length;
        if (maxDocsLen > 500 && log.isDebugEnabled())
          log.debug("Max Docs/phrase: "+maxDocsLen+" for phrase: "+outputPhrase(dict,termIdsPhrase)+
              " (1st doc id: "+docIds.ints[0]+")");
      }

      Arrays.sort(docIds.ints, docIds.offset, docIds.offset + docIds.length);
      System.arraycopy(docIds.ints, docIds.offset, docIdsHeap, nextHeapOffset, docIds.length);
      nextHeapOffset += docIds.length;
    }
    assert nextHeapOffset == docIdsHeap.length;
    return termIdsPhrases;
  }

  /** Takes sorted phrases, and builds an FST with ord output (saves to {@link #phrases}. */
  private void buildPhrasesFST(IntsRef[] termIdsPhrases) throws IOException {
    log.debug("Building phrases FST...");
    //build the FST from the workingSet
    Builder<Long> builder = new Builder<Long>(FST.INPUT_TYPE.BYTE4, fstOutputs);

    for (int i = 0; i < termIdsPhrases.length; i++) {
      IntsRef termIdsPhrase = termIdsPhrases[i];
      assert termIdsPhrase.length > 0;
      builder.add(termIdsPhrase, (long)i);
    }
    phrases = builder.finish();
  }

  // *****************************************
  //        Core Public Interface
  // *****************************************

  /**
   * The surrogate id for the word.
   * @param word
   * @return -1 if not found else >= 0
   */
  public int lookupTermId(BytesRef word) {
    if (dict == null)
      return -1;
    try {
      Long val = Util.get(dict,word);
      if (val == null)
        return -1;
      return val.intValue();
    } catch (IOException e) {
      throw new RuntimeException(e);//weird
    }
  }

  public FST<Long> getPhrases() {
    return phrases;
  }

  public IntsRef getDocIdsByPhraseId(long phraseId) {
    int offset = docIdsLookup[(int)phraseId];
    int nextOffset = docIdsLookup[(int)phraseId + 1];
    //FYI docIdsLookup is 1 greater than actual phrase ids so we don't have
    // to do an array bounds check here
    return new IntsRef(docIdsHeap,offset,nextOffset - offset);
  }

  public boolean getPartialMatches() {
    return partialMatches;
  }

  // ************** DIAGNOSTIC *************

  public void printDebugInfo() throws IOException {
    if (dict == null) {
      log.info("Empty FSTs");
      return;
    }
    writeFstAsDot(dict, "dict");
    if (dict.getArcWithOutputCount() <= 100) {
      PrintWriter out = new PrintWriter(new File("dict.txt"));
      try {
        out.println("term | termId");
        BytesRefFSTEnum<Long> iter = new BytesRefFSTEnum<Long>(dict);
        BytesRefFSTEnum.InputOutput<Long> entry;
        while((entry = iter.next()) != null) {
          out.print(entry.input.utf8ToString());
          out.print('|');
          out.println(entry.output);
        }
      } finally {
        out.close();
      }
    }
    writeFstAsDot(phrases, "phrases");
    if (phrases.getArcWithOutputCount() <= 20) {
      PrintWriter out = new PrintWriter(new File("phrases.txt"));
      try {
        out.println("phrase | docIds");
        IntsRefFSTEnum<Long> iter = new IntsRefFSTEnum<Long>(phrases);
        IntsRefFSTEnum.InputOutput<Long> entry;
        while((entry = iter.next()) != null) {
          IntsRef termIds = entry.input;
          String buf = termIdPhraseToString(termIds);
          out.print(buf);
          out.print('|');
          IntsRef docIds = getDocIdsByPhraseId(entry.output);
          for(int i = 0; i < docIds.length; i++) {
            out.print(' ');
            out.print(docIds.ints[docIds.offset+i]);
          }
          out.println();
        }
      } finally {
        out.close();
      }
    }
    log.info("Built FST " + dict.getArcWithOutputCount() + " terms (" + dict.sizeInBytes() / 1024 + "kb).");
    log.info("Built FST " + phrases.getArcWithOutputCount() + " phrases (" + phrases.sizeInBytes() / 1024 + "kb).");
    int idsBytes = (docIdsHeap.length + docIdsLookup.length) * 4;
    log.info("Hold heap of " + docIdsHeap.length + " docIds consuming " + (idsBytes / 1024) + "kb).");
  }

  private String termIdPhraseToString(IntsRef termIds) throws IOException {
    StringBuilder buf = new StringBuilder(termIds.length*10);
    for(int i = 0; i < termIds.length; i++) {
      int termId = termIds.ints[termIds.offset + i];
      String word = lookupWord(termId);
      if (buf.length() != 0)
        buf.append(' ');
      buf.append(word);
    }
    return buf.toString();
  }

  private String lookupWord(int termId) throws IOException {
    IntsRef wordIntsRef = Util.getByOutput(dict, termId);
    return Util.toBytesRef(wordIntsRef, new BytesRef(wordIntsRef.length)).utf8ToString();
  }

  @SuppressWarnings("unchecked")
  private void writeFstAsDot(FST fst, String fname) {
    if (fst == null || fst.getNodeCount() > 200)
      return;
    try {
      PrintWriter out = new PrintWriter(fname + ".gv");
      Util.toDot(fst, out, true, true);
      out.close();
    } catch (IOException e) {
      throw new RuntimeException(e);
    }
  }

  private static String outputPhrase(FST<Long> dict, IntsRef termIdsPhrase) throws IOException {
    StringBuilder buf = new StringBuilder(100);
    BytesRef scratch = new BytesRef();
    for (int i = 0; i < termIdsPhrase.length; i++) {
      int wordId = termIdsPhrase.ints[termIdsPhrase.offset + i];
      IntsRef wordInts = Util.getByOutput(dict, wordId);
      String word = Util.toBytesRef(wordInts,scratch).utf8ToString();
      buf.append(word);
      buf.append(' ');
    }
    return buf.toString();
  }

  // ************** SAVE & LOAD *************

  public void save(File file) throws IOException {
    log.info("Saving " + file);
    ObjectOutputStream outputStream = new ObjectOutputStream(new BufferedOutputStream(new FileOutputStream(file)));
    try {
      outputStream.writeObject(this);
    } finally {
      outputStream.close();
    }
  }

  public static TaggerFstCorpus load(File file) throws IOException {
    log.info("Loading "+file);
    ObjectInputStream inputStream = new ObjectInputStream(new BufferedInputStream(new FileInputStream(file)));
    try {
      return (TaggerFstCorpus) inputStream.readObject();
    } catch (ClassNotFoundException e) {
      throw new IOException(e.toString(),e);
    } finally {
      inputStream.close();
    }
  }

  /** required for Serializable */
  private void writeObject(ObjectOutputStream outputStream) throws IOException {
    outputStream.defaultWriteObject();
    OutputStreamDataOutput outputStreamDataOutput = new OutputStreamDataOutput(outputStream);
    if (dict != null) {
      dict.save(outputStreamDataOutput);
      phrases.save(outputStreamDataOutput);
    }
  }

  /** required for Serializable */
  private void readObject(ObjectInputStream inputStream) throws IOException, ClassNotFoundException {
    inputStream.defaultReadObject();
    InputStreamDataInput inputStreamDataInput = new InputStreamDataInput(inputStream);
    //TODO what if there is no dict/fst (they are empty?)
    dict = new FST<Long>(inputStreamDataInput, fstOutputs);
    phrases = new FST<Long>(inputStreamDataInput, fstOutputs);
  }

  public long getIndexVersion() {
    return indexVersion;
  }

  public boolean wasInitializedWith(long indexVersion, String indexedField, String storedField, boolean partialMatches, int minLen, int maxLen) {
    return this.indexVersion == indexVersion &&
        this.indexedFieldName.equals(indexedField) &&
        this.storedFieldName.equals(storedField) &&
        this.partialMatches == partialMatches &&
        this.minLen == minLen &&
        this.maxLen == maxLen;
  }

  public String getIndexedField() {
    return indexedFieldName;
  }

}<|MERGE_RESOLUTION|>--- conflicted
+++ resolved
@@ -345,20 +345,12 @@
     //result.length = 0;
     while (ts.incrementToken()) {
       int posInc = posIncAtt.getPositionIncrement();
-<<<<<<< HEAD
 // Deactivated as part of Solr 4.4 upgrade (see Issue-14 for details)
-//      if(posInc > 1){
+//      if (posInc > 1) {
 //        //TODO: maybe we do not need this
 //        throw new IllegalArgumentException("term: " + text + " analyzed to a "
 //            + "token with posinc " + posInc + " (posinc MUST BE 0 or 1)");
 //      }
-=======
-      if (posInc > 1) {
-        //TODO: maybe we do not need this
-        throw new IllegalArgumentException("term: " + text + " analyzed to a "
-            + "token with posinc " + posInc + " (posinc MUST BE 0 or 1)");
-      }
->>>>>>> 11e35043
       byteRefAtt.fillBytesRef();
       BytesRef termBr = byteRefAtt.getBytesRef();
       int length = termBr.length;
